--- conflicted
+++ resolved
@@ -14,10 +14,17 @@
     "python-dotenv==1.1.1",
 ]
 
-<<<<<<< HEAD
 [dependency-groups]
 dev = [
     "black>=25.1.0",
+]
+
+[project.optional-dependencies]
+test = [
+    "pytest>=7.0.0",
+    "pytest-asyncio>=0.21.0",
+    "httpx>=0.24.0",
+    "pytest-mock>=3.10.0",
 ]
 
 [tool.black]
@@ -39,14 +46,6 @@
   | dist
 )/
 '''
-=======
-[project.optional-dependencies]
-test = [
-    "pytest>=7.0.0",
-    "pytest-asyncio>=0.21.0",
-    "httpx>=0.24.0",
-    "pytest-mock>=3.10.0",
-]
 
 [tool.pytest.ini_options]
 testpaths = ["backend/tests"]
@@ -59,5 +58,4 @@
     "unit: Unit tests",
     "integration: Integration tests",
     "api: API endpoint tests",
-]
->>>>>>> d4cdaead
+]